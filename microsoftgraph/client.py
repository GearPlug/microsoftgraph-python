import base64
import mimetypes
import requests
from microsoftgraph import exceptions
from microsoftgraph.decorators import token_required
from urllib.parse import urlencode, urlparse, quote_plus


class Client(object):
    AUTHORITY_URL = 'https://login.microsoftonline.com/'
    AUTH_ENDPOINT = '/oauth2/v2.0/authorize?'
    TOKEN_ENDPOINT = '/oauth2/v2.0/token'
    RESOURCE = 'https://graph.microsoft.com/'

    OFFICE365_AUTHORITY_URL = 'https://login.live.com'
    OFFICE365_AUTH_ENDPOINT = '/oauth20_authorize.srf?'
    OFFICE365_TOKEN_ENDPOINT = '/oauth20_token.srf'

    def __init__(self, client_id, client_secret, api_version='v1.0', account_type='common'):
        self.client_id = client_id
        self.client_secret = client_secret
        self.api_version = api_version
        self.account_type = account_type

        self.base_url = self.RESOURCE + self.api_version + '/'
        self.token = None
        self.office365_token = None

    def authorization_url(self, redirect_uri, scope, state=None, office365=False):
        """

        Args:
            redirect_uri: The redirect_uri of your app, where authentication responses can be sent and received by
            your app.  It must exactly match one of the redirect_uris you registered in the app registration portal

            scope: A list of the Microsoft Graph permissions that you want the user to consent to. This may also
            include OpenID scopes.

            state: A value included in the request that will also be returned in the token response.
            It can be a string of any content that you wish.  A randomly generated unique value is typically
            used for preventing cross-site request forgery attacks.  The state is also used to encode information
            about the user's state in the app before the authentication request occurred, such as the page or view
            they were on.

            office365: Get authorization url for office 365 instead graph.

        Returns:
            A string.

        """
        params = {
            'client_id': self.client_id,
            'redirect_uri': redirect_uri,
            'scope': ' '.join(scope),
            'response_type': 'code',
            'response_mode': 'query'
        }

        if state:
            params['state'] = None
        if office365:
            response = self.OFFICE365_AUTHORITY_URL + self.OFFICE365_AUTH_ENDPOINT + urlencode(params)
        else:
            response = self.AUTHORITY_URL + self.account_type + self.AUTH_ENDPOINT + urlencode(params)
        return response

    def exchange_code(self, redirect_uri, code, office365=False):
        """Exchanges a code for a Token.

        Args:
            redirect_uri: The redirect_uri of your app, where authentication responses can be sent and received by
            your app.  It must exactly match one of the redirect_uris you registered in the app registration portal

            code: The authorization_code that you acquired in the first leg of the flow.

            office365: Exchange code for office 365 instead graph.

        Returns:
            A dict.

        """
        data = {
            'client_id': self.client_id,
            'redirect_uri': redirect_uri,
            'client_secret': self.client_secret,
            'code': code,
            'grant_type': 'authorization_code',
        }
        if office365:
            response = requests.post(self.OFFICE365_AUTHORITY_URL + self.OFFICE365_TOKEN_ENDPOINT, data=data)
        else:
            response = requests.post(self.AUTHORITY_URL + self.account_type + self.TOKEN_ENDPOINT, data=data)
        return self._parse(response)

    def refresh_token(self, redirect_uri, refresh_token, office365=False):
        """

        Args:
            redirect_uri: The redirect_uri of your app, where authentication responses can be sent and received by
            your app.  It must exactly match one of the redirect_uris you registered in the app registration portal

            refresh_token: An OAuth 2.0 refresh token. Your app can use this token acquire additional access tokens
            after the current access token expires. Refresh tokens are long-lived, and can be used to retain access
            to resources for extended periods of time.

            office365: Refresh token for office 365 instead graph.

        Returns:
            A dict.

        """
        data = {
            'client_id': self.client_id,
            'redirect_uri': redirect_uri,
            'client_secret': self.client_secret,
            'refresh_token': refresh_token,
            'grant_type': 'refresh_token',
        }
        if office365:
            response = requests.post(self.OFFICE365_AUTHORITY_URL + self.OFFICE365_TOKEN_ENDPOINT, data=data)
        else:
            response = requests.post(self.AUTHORITY_URL + self.account_type + self.TOKEN_ENDPOINT, data=data)
        return self._parse(response)

    def set_token(self, token, office365=False):
        """Sets the Token for its use in this library.

        Args:
            token: A string with the Token.

            office365: Set token for office 365 instead graph.

        """
        if office365:
            self.office365_token = token
        else:
            self.token = token

    @token_required
    def get_me(self, params=None):
        """Retrieve the properties and relationships of user object.

        Note: Getting a user returns a default set of properties only (businessPhones, displayName, givenName, id,
        jobTitle, mail, mobilePhone, officeLocation, preferredLanguage, surname, userPrincipalName).
        Use $select to get the other properties and relationships for the user object.

        Args:
            params: A dict.

        Returns:
            A dict.

        """
        return self._get(self.base_url + 'me', params=params)

    @token_required
    def get_message(self, message_id, params=None):
        """Retrieve the properties and relationships of a message object.

        Args:
            message_id: A dict.
            params:

        Returns:
            A dict.

        """
        return self._get(self.base_url + 'me/messages/' + message_id, params=params)

    @token_required
    def create_subscription(self, change_type, notification_url, resource, expiration_datetime, client_state=None):
        """Creating a subscription is the first step to start receiving notifications for a resource.

        Args:
            change_type: The event type that caused the notification. For example, created on mail receive, or updated
            on marking a message read.
            notification_url:
            resource: The URI of the resource relative to https://graph.microsoft.com.
            expiration_datetime: The expiration time for the subscription.
            client_state: The clientState property specified in the subscription request.

        Returns:
            A dict.

        """
        data = {
            'changeType': change_type,
            'notificationUrl': notification_url,
            'resource': resource,
            'expirationDateTime': expiration_datetime,
            'clientState': client_state
        }
        return self._post('https://graph.microsoft.com/beta/' + 'subscriptions', json=data)

    @token_required
    def renew_subscription(self, subscription_id, expiration_datetime):
        """The client can renew a subscription with a specific expiration date of up to three days from the time
        of request. The expirationDateTime property is required.


        Args:
            subscription_id:
            expiration_datetime:

        Returns:
            A dict.

        """
        data = {
            'expirationDateTime': expiration_datetime
        }
        return self._patch('https://graph.microsoft.com/beta/' + 'subscriptions/{}'.format(subscription_id), json=data)

    @token_required
    def delete_subscription(self, subscription_id):
        """The client can stop receiving notifications by deleting the subscription using its ID.

        Args:
            subscription_id:

        Returns:
            None.

        """
        return self._delete('https://graph.microsoft.com/beta/' + 'subscriptions/{}'.format(subscription_id))

    @token_required
    def list_notebooks(self):
        """Retrieve a list of notebook objects.

        Returns:
            A dict.

        """
        return self._get(self.base_url + 'me/onenote/notebooks')

    @token_required
    def get_notebook(self, notebook_id):
        """Retrieve the properties and relationships of a notebook object.

        Args:
            notebook_id:

        Returns:
            A dict.

        """
        return self._get(self.base_url + 'me/onenote/notebooks/' + notebook_id)

    @token_required
    def get_notebook_sections(self, notebook_id):
        """Retrieve the properties and relationships of a notebook object.

        Args:
            notebook_id:

        Returns:
            A dict.

        """
        return self._get(self.base_url + 'me/onenote/notebooks/{}/sections'.format(notebook_id))

    @token_required
    def create_page(self, section_id, files):
        """Create a new page in the specified section.

        Args:
            section_id:
            files:

        Returns:
            A dict.

        """
        return self._post(self.base_url + '/me/onenote/sections/{}/pages'.format(section_id), files=files)

    @token_required
    def get_me_events(self):
        """Get a list of event objects in the user's mailbox. The list contains single instance meetings and
        series masters.

        Currently, this operation returns event bodies in only HTML format.

        Returns:
            A dict.

        """
        return self._get(self.base_url + 'me/events')

    @token_required
    def create_calendar_event(self, subject, content, start_datetime, start_timezone, end_datetime, end_timezone,
                              recurrence_type, recurrence_interval, recurrence_days_of_week, recurrence_range_type,
                              recurrence_range_startdate, recurrence_range_enddate, location, attendees, calendar=None):
        """
        Create a new calendar event.

        Args:
            subject: subject of event, string
            content: content of event, string
            start_datetime: in the format of 2017-09-04T11:00:00, dateTimeTimeZone string
            start_timezone: in the format of Pacific Standard Time, string
            end_datetime: in the format of 2017-09-04T11:00:00, dateTimeTimeZone string
            end_timezone: in the format of Pacific Standard Time, string
            recurrence_type: daily, weekly, absoluteMonthly, relativeMonthly, absoluteYearly, relativeYearly
            recurrence_interval: The number of units between occurrences, can be in days, weeks, months, or years,
                                depending on the type. Required.
            recurrence_days_of_week: sunday, monday, tuesday, wednesday, thursday, friday, saturday
            recurrence_range_type: endDate, noEnd, numbered
            recurrence_range_startdate: The date to start applying the recurrence pattern. The first occurrence of the
                                        meeting may be this date or later, depending on the recurrence pattern of the
                                        event. Must be the same value as the start property of the recurring event.
                                        Required.
            recurrence_range_enddate:   Required if type is endDate, The date to stop applying the recurrence pattern.
                                        Depending on the recurrence pattern of the event, the last occurrence of the
                                        meeting may not be this date.
            location:   string
            attendees: list of dicts of the form:
                        {"emailAddress": {"address": a['attendees_email'],"name": a['attendees_name']}
            calendar:

        Returns:
            A dict.

        """
        attendees_list = [{
            "emailAddress": {
                "address": a['attendees_email'],
                "name": a['attendees_name']
            },
            "type": a['attendees_type']
        } for a in attendees]
        body = {
            "subject": subject,
            "body": {
                "contentType": "HTML",
                "content": content
            },
            "start": {
                "dateTime": start_datetime,
                "timeZone": start_timezone
            },
            "end": {
                "dateTime": end_datetime,
                "timeZone": end_timezone
            },
            "recurrence": {
                "pattern": {
                    "type": recurrence_type,
                    "interval": recurrence_interval,
                    "daysOfWeek": recurrence_days_of_week
                },
                "range": {
                    "type": recurrence_range_type,
                    "startDate": recurrence_range_startdate,
                    "endDate": recurrence_range_enddate
                }
            },
            "location": {
                "displayName": location
            },
            "attendees": attendees_list
        }
        url = 'me/calendars/{}/events'.format(calendar) if calendar is not None else 'me/events'
        return self._post(self.base_url + url, json=body)

    @token_required
    def create_calendar(self, name):
        """Create an event in the user's default calendar or specified calendar.

        You can specify the time zone for each of the start and end times of the event as part of these values,
        as the  start and end properties are of dateTimeTimeZone type.

        When an event is sent, the server sends invitations to all the attendees.

        Args:
            name:

        Returns:
            A dict.

        """
        body = {
            'name': '{}'.format(name)
        }
        return self._post(self.base_url + 'me/calendars', json=body)

    @token_required
    def get_me_calendars(self):
        """Get all the user's calendars (/calendars navigation property), get the calendars from the default
        calendar group or from a specific calendar group.

        Returns:
            A dict.

        """
        return self._get(self.base_url + 'me/calendars')

    @token_required
    def send_mail(self, subject=None, recipients=None, body='', content_type='HTML', attachments=None):
        """Helper to send email from current user.

        Args:
            subject: email subject (required)
            recipients: list of recipient email addresses (required)
            body: body of the message
            content_type: content type (default is 'HTML')
            attachments: list of file attachments (local filenames)

        Returns:
            Returns the response from the POST to the sendmail API.
        """

        # Verify that required arguments have been passed.
        if not all([subject, recipients]):
            raise ValueError('sendmail(): required arguments missing')

        # Create recipient list in required format.
        recipient_list = [{'EmailAddress': {'Address': address}} for address in recipients]

        # Create list of attachments in required format.
        attached_files = []
        if attachments:
            for filename in attachments:
                b64_content = base64.b64encode(open(filename, 'rb').read())
                mime_type = mimetypes.guess_type(filename)[0]
                mime_type = mime_type if mime_type else ''
                attached_files.append(
                    {'@odata.type': '#microsoft.graph.fileAttachment', 'ContentBytes': b64_content.decode('utf-8'),
                     'ContentType': mime_type, 'Name': filename})

        # Create email message in required format.
        email_msg = {'Message': {'Subject': subject,
                                 'Body': {'ContentType': content_type, 'Content': body},
                                 'ToRecipients': recipient_list,
                                 'Attachments': attached_files},
                     'SaveToSentItems': 'true'}

        # Do a POST to Graph's sendMail API and return the response.
        return self._post(self.base_url + 'me/microsoft.graph.sendMail', json=email_msg)

    @token_required
    def outlook_get_me_contacts(self, data_id=None, params=None):
        if data_id is None:
            url = "{0}me/contacts".format(self.base_url)
        else:
            url = "{0}me/contacts/{1}".format(self.base_url, data_id)
        return self._get(url, params=params)

    @token_required
    def outlook_create_me_contact(self, **kwargs):
        url = "{0}me/contacts".format(self.base_url)
        return self._post(url, **kwargs)

    @token_required
    def outlook_create_contact_in_folder(self, folder_id, **kwargs):
        url = "{0}/me/contactFolders/{1}/contacts".format(self.base_url, folder_id)
        return self._post(url, **kwargs)

    @token_required
    def outlook_get_contact_folders(self, params=None):
        url = "{0}me/contactFolders".format(self.base_url)
        return self._get(url, params=params)

    @token_required
    def outlook_create_contact_folder(self, **kwargs):
        url = "{0}me/contactFolders".format(self.base_url)
        return self._post(url, **kwargs)

    @token_required
    def drive_root_items(self, params=None):
        return self._get('https://graph.microsoft.com/beta/me/drive/root', params=params)

    @token_required
    def drive_root_children_items(self, params=None):
        return self._get('https://graph.microsoft.com/beta/me/drive/root/children', params=params)

    @token_required
    def drive_specific_folder(self, folder_id, params=None):
        url = "https://graph.microsoft.com/beta/me/drive/items/{0}/children".format(folder_id)
        return self._get(url, params=params)

    @token_required
    def drive_create_session(self, item_id, **kwargs):
        url = "https://graph.microsoft.com/beta/me/drive/items/{0}/workbook/createSession".format(item_id)
        return self._post(url, **kwargs)

    @token_required
    def drive_refresh_session(self, item_id, **kwargs):
        url = "https://graph.microsoft.com/beta/me/drive/items/{0}/workbook/refreshSession".format(item_id)
        return self._post(url, **kwargs)

    @token_required
    def drive_close_session(self, item_id, **kwargs):
        url = "https://graph.microsoft.com/beta/me/drive/items/{0}/workbook/closeSession".format(item_id)
        return self._post(url, **kwargs)

    def excel_get_worksheets(self, item_id, params=None):
        url = "https://graph.microsoft.com/beta/me/drive/items/{0}/workbook/worksheets".format(item_id)
        return self._get(url, params=params)

    def excel_get_names(self, item_id, params=None):
        url = "https://graph.microsoft.com/beta/me/drive/items/{0}/workbook/names".format(item_id)
        return self._get(url, params=params)

    def excel_add_worksheet(self, item_id, **kwargs):
        url = "https://graph.microsoft.com/beta/me/drive/items/{0}/workbook/worksheets/add".format(item_id)
        return self._post(url, **kwargs)

    def excel_get_specific_worksheet(self, item_id, worksheet_id, **kwargs):
        url = "https://graph.microsoft.com/beta/me/drive/items/{0}/workbook/worksheets/{1}".format(item_id, quote_plus(worksheet_id))
        return self._get(url, **kwargs)

    def excel_update_worksheet(self, item_id, worksheet_id, **kwargs):
        url = "https://graph.microsoft.com/beta/me/drive/items/{0}/workbook/worksheets/{1}".format(item_id, quote_plus(worksheet_id))
        return self._patch(url, **kwargs)

    def excel_get_charts(self, item_id, worksheet_id, **kwargs):
        url = "https://graph.microsoft.com/beta/me/drive/items/{0}/workbook/worksheets/{1}/charts".format(item_id, quote_plus(worksheet_id))
        return self._get(url, **kwargs)

    def excel_add_chart(self, item_id, worksheet_id, **kwargs):
        url = "https://graph.microsoft.com/beta/me/drive/items/{0}/workbook/worksheets/{1}/charts/add".format(item_id, quote_plus(worksheet_id))
        return self._post(url, **kwargs)

    def excel_get_tables(self, item_id, **kwargs):
        url = "https://graph.microsoft.com/beta/me/drive/items/{0}/workbook/tables".format(item_id)
        return self._get(url, **kwargs)

    def excel_add_table(self, item_id, **kwargs):
        url = "https://graph.microsoft.com/beta/me/drive/items/{0}/workbook/tables/add".format(item_id)
        return self._post(url, **kwargs)

    def excel_add_row(self, item_id, worksheets_id, table_id, **kwargs):
        # url = "https://graph.microsoft.com/beta/me/drive/items/{0}/workbook/tables/{1}/rows".format(item_id, quote_plus(table_id))
        url = "https://graph.microsoft.com/beta/me/drive/items/{0}/workbook/worksheets/{1}/tables/{2}/rows".format(item_id, quote_plus(worksheets_id), quote_plus(table_id))
        return self._post(url, **kwargs)

    def _get(self, url, **kwargs):
        return self._request('GET', url, **kwargs)

    def _post(self, url, **kwargs):
        return self._request('POST', url, **kwargs)

    def _put(self, url, **kwargs):
        return self._request('PUT', url, **kwargs)

    def _patch(self, url, **kwargs):
        return self._request('PATCH', url, **kwargs)

    def _delete(self, url, **kwargs):
        return self._request('DELETE', url, **kwargs)

<<<<<<< HEAD
    def _request(self, method, url, headers=None, **kwargs):
        # print("URL EN REQUEST")
        # print(url)
=======
    def _request(self, method, url, headers=None, office365=False, **kwargs):
>>>>>>> d4c38a94
        _headers = {
            'Accept': 'application/json',
            'Content-Type': 'application/json'
        }
        if office365:
            _headers['Authorization'] = 'Bearer ' + self.office365_token['access_token']
        else:
            _headers['Authorization'] = 'Bearer ' + self.token['access_token']
        if headers:
            _headers.update(headers)
<<<<<<< HEAD
        variable = requests.request(method, url, headers=_headers, **kwargs)
        # print(variable.url)
        # print(variable.request.headers)
        return self._parse(variable)
=======
        return self._parse(requests.request(method, url, headers=_headers, **kwargs))
>>>>>>> d4c38a94

    def _parse(self, response):
        status_code = response.status_code
        if 'application/json' in response.headers['Content-Type']:
            r = response.json()
        else:
            r = response.text
        if status_code in (200, 201, 202):
            return r
        elif status_code == 204:
            return None
        elif status_code == 400:
            raise exceptions.BadRequest(r)
        elif status_code == 401:
            raise exceptions.Unauthorized(r)
        elif status_code == 403:
            raise exceptions.Forbidden(r)
        elif status_code == 404:
            raise exceptions.NotFound(r)
        elif status_code == 405:
            raise exceptions.MethodNotAllowed(r)
        elif status_code == 406:
            raise exceptions.NotAcceptable(r)
        elif status_code == 409:
            raise exceptions.Conflict(r)
        elif status_code == 410:
            raise exceptions.Gone(r)
        elif status_code == 411:
            raise exceptions.LengthRequired(r)
        elif status_code == 412:
            raise exceptions.PreconditionFailed(r)
        elif status_code == 413:
            raise exceptions.RequestEntityTooLarge(r)
        elif status_code == 415:
            raise exceptions.UnsupportedMediaType(r)
        elif status_code == 416:
            raise exceptions.RequestedRangeNotSatisfiable(r)
        elif status_code == 422:
            raise exceptions.UnprocessableEntity(r)
        elif status_code == 429:
            raise exceptions.TooManyRequests(r)
        elif status_code == 500:
            raise exceptions.InternalServerError(r)
        elif status_code == 501:
            raise exceptions.NotImplemented(r)
        elif status_code == 503:
            raise exceptions.ServiceUnavailable(r)
        elif status_code == 504:
            raise exceptions.GatewayTimeout(r)
        elif status_code == 507:
            raise exceptions.InsufficientStorage(r)
        elif status_code == 509:
            raise exceptions.BandwidthLimitExceeded(r)
        else:
            raise exceptions.UnknownError(r)<|MERGE_RESOLUTION|>--- conflicted
+++ resolved
@@ -550,13 +550,7 @@
     def _delete(self, url, **kwargs):
         return self._request('DELETE', url, **kwargs)
 
-<<<<<<< HEAD
-    def _request(self, method, url, headers=None, **kwargs):
-        # print("URL EN REQUEST")
-        # print(url)
-=======
     def _request(self, method, url, headers=None, office365=False, **kwargs):
->>>>>>> d4c38a94
         _headers = {
             'Accept': 'application/json',
             'Content-Type': 'application/json'
@@ -567,14 +561,7 @@
             _headers['Authorization'] = 'Bearer ' + self.token['access_token']
         if headers:
             _headers.update(headers)
-<<<<<<< HEAD
-        variable = requests.request(method, url, headers=_headers, **kwargs)
-        # print(variable.url)
-        # print(variable.request.headers)
-        return self._parse(variable)
-=======
         return self._parse(requests.request(method, url, headers=_headers, **kwargs))
->>>>>>> d4c38a94
 
     def _parse(self, response):
         status_code = response.status_code
